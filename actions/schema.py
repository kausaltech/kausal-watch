--- conflicted
+++ resolved
@@ -27,14 +27,10 @@
     PlanDomain, PublicationStatus, PlanFeatures, Scenario, CommonCategory,
     CommonCategoryType
 )
-<<<<<<< HEAD
-from admin_site.wagtail import PlanRelatedPermissionHelper
-=======
-
 from actions.action_status_summary import (
     ActionStatusSummaryIdentifier, ActionTimelinessIdentifier, Sentiment, Comparison
 )
->>>>>>> 3acb1d4b
+from admin_site.wagtail import PlanRelatedPermissionHelper
 from orgs.models import Organization
 from users.models import User
 from aplans.graphql_helpers import UpdateModelInstanceMutation
@@ -735,14 +731,14 @@
         return RichText(comment)
 
 
-<<<<<<< HEAD
 class AdminButton(graphene.ObjectType):
     url = graphene.String(required=True)
     label = graphene.String(required=True)
     classname = graphene.String(required=True)
     title = graphene.String(required=False)
     target = graphene.String(required=False)
-=======
+
+
 ActionStatusSummaryIdentifierNode = graphene.Enum.from_enum(ActionStatusSummaryIdentifier)
 ActionTimelinessIdentifierNode = graphene.Enum.from_enum(ActionTimelinessIdentifier)
 Sentiment = graphene.Enum.from_enum(Sentiment)
@@ -792,7 +788,6 @@
 def _get_visible_actions(root, field_name, user: Optional[User]):
     actions = getattr(root, field_name)
     return actions.visible_for_user(user)
->>>>>>> 3acb1d4b
 
 
 @register_django_node
@@ -808,12 +803,9 @@
     view_url = graphene.String(client_url=graphene.String(required=False), required=True)
     edit_url = graphene.String()
     similar_actions = graphene.List('actions.schema.ActionNode')
-<<<<<<< HEAD
     admin_buttons = graphene.List(graphene.NonNull(AdminButton), required=True)
-=======
     status_summary = graphene.Field('actions.schema.ActionStatusSummaryNode', required=True)
     timeliness = graphene.Field('actions.schema.ActionTimelinessNode', required=True)
->>>>>>> 3acb1d4b
 
     class Meta:
         model = Action
