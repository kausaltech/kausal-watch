from __future__ import annotations

<<<<<<< HEAD
import typing

from django.core.exceptions import ValidationError
=======
import reversion
import uuid

>>>>>>> 3acb1d4b
from django.conf import settings
from django.contrib.contenttypes.fields import GenericRelation
from django.contrib.contenttypes.models import ContentType
from django.core.exceptions import ValidationError
from django.db import models, transaction
from django.db.models import Q
from django.utils import translation
from django.utils.translation import gettext_lazy as _, override
from django.utils.text import format_lazy
from modelcluster.fields import ParentalKey
from modelcluster.models import ClusterableModel
from modeltrans.fields import TranslationField
from modeltrans.translator import get_i18n_field
from modeltrans.utils import get_available_languages
from wagtail.core.models import Page, Collection
from wagtailsvg.models import Svg

from ..attributes import AttributeType
from .attributes import AttributeType as AttributeTypeModel, ModelWithAttributes
from aplans.utils import (
    IdentifierField, InstancesEditableByMixin, OrderedModel, PlanRelatedModel, generate_identifier,
    validate_css_color, get_supported_languages
)

if typing.TYPE_CHECKING:
    from django.db.models.manager import RelatedManager


class CategoryTypeBase(models.Model):
    class SelectWidget(models.TextChoices):
        SINGLE = 'single', _('Single')
        MULTIPLE = 'multiple', _('Multiple')

    name = models.CharField(max_length=50, verbose_name=_('name'))
    identifier = IdentifierField()
    hide_category_identifiers = models.BooleanField(
        default=False, verbose_name=_('hide category identifiers'),
        help_text=_("Set if the categories do not have meaningful identifiers")
    )
    lead_paragraph = models.TextField(verbose_name=_('lead paragraph'), null=True, blank=True)
    help_text = models.TextField(verbose_name=_('help text'), blank=True)
    usable_for_actions = models.BooleanField(
        default=False,
        verbose_name=_('usable for action categorization'),
    )
    usable_for_indicators = models.BooleanField(
        default=False,
        verbose_name=_('usable for indicator categorization'),
    )
    editable_for_actions = models.BooleanField(
        default=False,
        verbose_name=_('editable for actions'),
    )
    editable_for_indicators = models.BooleanField(
        default=False,
        verbose_name=_('editable for indicators'),
    )
    select_widget = models.CharField(
        max_length=30,
        choices=SelectWidget.choices,
        default=SelectWidget.SINGLE,
        verbose_name=_('single or multiple selection'),
        help_text=(
            format_lazy(
                _('Choose "{choice_multiple}" only if more than one category can be selected at a time, '
                  'otherwise choose "{choice_single}" which is the default.'),
                choice_multiple=SelectWidget.MULTIPLE.label,
                choice_single=SelectWidget.SINGLE.label
            )
        )
    )

    public_fields = [
        'name', 'identifier', 'lead_paragraph', 'help_text', 'hide_category_identifiers',
        'usable_for_indicators', 'usable_for_actions',
        'editable_for_actions', 'editable_for_indicators',
    ]

    class Meta:
        abstract = True


@reversion.register()
class CommonCategoryType(CategoryTypeBase):
    has_collection = models.BooleanField(
        default=False, verbose_name=_('has a collection'),
        help_text=_('Set if this category type should have its own collection for images')
    )
    # collection for photos and icons
    collection = models.OneToOneField(
        Collection, null=True, on_delete=models.PROTECT, editable=False, related_name='common_category_type',
    )

    primary_language = models.CharField(max_length=20, choices=get_supported_languages(), default='en')
    i18n = TranslationField(fields=('name', 'lead_paragraph'), default_language_field='primary_language')

    public_fields = CategoryTypeBase.public_fields + [
        'categories'
    ]

    class Meta:
        unique_together = (('identifier',),)
        verbose_name = _('common category type')
        verbose_name_plural = _('common category types')
        ordering = ('identifier',)

    def __str__(self):
        return f"{self.name}: {self.identifier}"

    def instantiate_for_plan(self, plan):
        """Create category type corresponding to this one and link it to the given plan."""
        if plan.category_types.filter(common=self).exists():
            raise Exception(f"Instantiation of common category type '{self}' for plan '{plan}' exists already")
        translated_fields = get_i18n_field(CategoryType).fields
        other_languages = [lang.replace('-', '_')
                           for lang in get_available_languages()
                           if lang != plan.primary_language]
        # Inherit fields from CategoryTypeBase, but instead of `name` we want `name_<lang>`, where `<lang>` is the
        # primary language of the the active plan, and the same for other translated fields.
        # TODO: Something like this should be put in modeltrans to implement changing the per-instance default
        # language.
        # TODO: Duplicated in CommonCategory.instantiate_for_category_type()
        # Temporarily override language so that the `_i18n` suffix field falls back to the original field
        with translation.override(plan.primary_language):
            translated_values = {field: getattr(self, f'{field}_i18n') for field in translated_fields}
        for field in translated_fields:
            for lang in other_languages:
                value = getattr(self, f'{field}_{lang}')
                if value:
                    translated_values[f'{field}_{lang}'] = value
        inherited_fields = [f.name for f in CategoryTypeBase._meta.fields if f.name not in translated_fields]
        inherited_values = {field: getattr(self, field) for field in inherited_fields}
        return plan.category_types.create(common=self, **inherited_values, **translated_values)

    def save(self, *args, **kwargs):
        ret = super().save(*args, **kwargs)
        if self.has_collection and self.collection is None:
            with transaction.atomic():
                ct_coll = Collection.objects.filter(name=settings.COMMON_CATEGORIES_COLLECTION).first()
                if ct_coll is None:
                    ct_coll = Collection.get_first_root_node().add_child(name=settings.COMMON_CATEGORIES_COLLECTION)
                obj = ct_coll.add_child(name=self.name)
                self.collection = obj
                self.save(update_fields=['collection'])
        return ret


@reversion.register()
class CategoryType(InstancesEditableByMixin, CategoryTypeBase, ClusterableModel, PlanRelatedModel):
    """Type of the categories.

    Is used to group categories together. One action plan can have several
    category types.
    """

    plan = models.ForeignKey('actions.Plan', on_delete=models.CASCADE, related_name='category_types')
    common = models.ForeignKey(
        CommonCategoryType, blank=True, null=True, on_delete=models.PROTECT,
        verbose_name=_('common category type'), related_name='category_type_instances'
    )
    synchronize_with_pages = models.BooleanField(
        default=False, verbose_name=_("synchronize with pages"),
        help_text=_("Set if categories of this type should be synchronized with pages")
    )
    i18n = TranslationField(fields=('name', 'lead_paragraph'), default_language_field='plan__primary_language')

    attribute_types = GenericRelation(
        to='actions.AttributeType',
        related_query_name='category_type',
        content_type_field='scope_content_type',
        object_id_field='scope_id',
    )

    categories: models.QuerySet[Category]

    public_fields = CategoryTypeBase.public_fields + [
        'id', 'plan', 'common', 'levels', 'categories', 'hide_category_identifiers'
    ]

    class Meta:
        unique_together = (('plan', 'identifier'),)
        ordering = ('plan', 'name')
        verbose_name = _('category type')
        verbose_name_plural = _('category types')

    def __str__(self):
        return "%s (%s:%s)" % (self.name, self.plan.identifier, self.identifier)

    @transaction.atomic
    def save(self, *args, **kwargs):
        super().save(*args, **kwargs)
        if self.synchronize_with_pages:
            self.synchronize_pages()

    def synchronize_pages(self):
        from pages.models import CategoryTypePage
        for root_page in self.plan.root_page.get_translations(inclusive=True):
            with override(root_page.locale.language_code):
                try:
                    ct_pages = self.category_type_pages.all()  # pages for this category type in any language
                    ct_page = root_page.get_children().type(CategoryTypePage).get(id__in=ct_pages)
                except Page.DoesNotExist:
                    ct_page = CategoryTypePage(
                        category_type=self, title=self.name_i18n, show_in_menus=True, show_in_footer=True
                    )
                    root_page.add_child(instance=ct_page)
            for category in self.categories.filter(parent__isnull=True):
                category.synchronize_pages(ct_page)


@reversion.register()
class CategoryLevel(OrderedModel):
    """Hierarchy level within a CategoryType.

    Root level has order=0, first child level order=1 and so on.
    """
    type = ParentalKey(
        CategoryType, on_delete=models.CASCADE, related_name='levels',
        verbose_name=_('type')
    )
    name = models.CharField(max_length=100, verbose_name=_('name'))
    name_plural = models.CharField(max_length=100, verbose_name=_('plural name'), null=True, blank=True)
    i18n = TranslationField(fields=('name',), default_language_field='type__plan__primary_language')

    public_fields = [
        'id', 'name', 'name_plural', 'order', 'type',
    ]

    class Meta:
        unique_together = (('type', 'order'),)
        verbose_name = _('category level')
        verbose_name_plural = _('category levels')
        ordering = ('type', 'order')

    def __str__(self):
        return self.name


class CategoryBase(OrderedModel):
    uuid = models.UUIDField(default=uuid.uuid4, editable=False, unique=True)
    identifier = IdentifierField()
    name = models.CharField(max_length=100, verbose_name=_('name'))
    lead_paragraph = models.TextField(
        max_length=300, blank=True, verbose_name=_('lead paragraph')
    )
    image = models.ForeignKey(
        'images.AplansImage', null=True, blank=True, on_delete=models.SET_NULL, related_name='+'
    )
    color = models.CharField(
        max_length=50, blank=True, null=True, verbose_name=_('theme color'),
        help_text=_('Set if the category has a theme color'),
        validators=[validate_css_color]
    )
    help_text = models.TextField(verbose_name=_('help text'), blank=True)

    public_fields = [
        'id', 'uuid', 'identifier', 'name', 'lead_paragraph', 'image', 'color', 'help_text', 'order',
    ]

    class Meta:
        abstract = True


@reversion.register()
class CommonCategory(CategoryBase, ClusterableModel):
    type = models.ForeignKey(
        CommonCategoryType,  on_delete=models.CASCADE, related_name='categories',
        verbose_name=_('type')
    )

    category_instances: RelatedManager[Category]

    i18n = TranslationField(
        fields=('name', 'lead_paragraph', 'help_text'),
        default_language_field='type__primary_language'
    )

    public_fields = CategoryBase.public_fields + [
        'type', 'category_instances'
    ]

    class Meta:
        unique_together = (('type', 'identifier'),)
        ordering = ('type', 'order')

    def __str__(self):
        return '[%s] %s' % (self.identifier, self.name)

    def instantiate_for_category_type(self, category_type):
        """Create category corresponding to this one and set its type to the given one."""
        if category_type.categories.filter(common=self).exists():
            raise Exception(f"Instantiation of common category '{self}' for category type '{category_type}' exists "
                            "already")
        translated_fields = get_i18n_field(Category).fields
        other_languages = [lang.replace('-', '_')
                           for lang in get_available_languages()
                           if lang != category_type.plan.primary_language]
        # Inherit fields from CategoryBase, but instead of `name` we want `name_<lang>`, where `<lang>` is the primary
        # language of the the active plan, and the same for other translated fields.
        # TODO: Duplicated in CommonCategoryType.instantiate_for_plan()
        # Temporarily override language so that the `_i18n` suffix field falls back to the original field
        with translation.override(category_type.plan.primary_language):
            translated_values = {field: getattr(self, f'{field}_i18n') for field in translated_fields}
        for field in translated_fields:
            for lang in other_languages:
                value = getattr(self, f'{field}_{lang}')
                if value:
                    translated_values[f'{field}_{lang}'] = value
        inherited_fields = [f.name for f in CategoryBase._meta.fields if f.name not in translated_fields + ('uuid',)]
        inherited_values = {field: getattr(self, field) for field in inherited_fields}
        return category_type.categories.create(common=self, **inherited_values, **translated_values)

    def get_icon(self, language=None):
        """Get CommonCategoryIcon in the given language, falling back to an icon without a language."""
        if language is None:
            try:
                return self.icons.get(language__isnull=True)
            except CommonCategoryIcon.DoesNotExist:
                return None
        # At this point, language is not None
        try:
            return self.icons.get(language__iexact=language)
        except CommonCategoryIcon.DoesNotExist:
            return self.get_icon(language=None)


@reversion.register(follow=ModelWithAttributes.REVERSION_FOLLOW)
class Category(ModelWithAttributes, CategoryBase, ClusterableModel, PlanRelatedModel):
    """A category for actions and indicators."""

    type = models.ForeignKey(
        CategoryType, on_delete=models.PROTECT, related_name='categories',
        verbose_name=_('type')
    )
    common = models.ForeignKey(
        CommonCategory, on_delete=models.PROTECT, related_name='category_instances',
        null=True, blank=True, verbose_name=_('common category'),
    )
    external_identifier = models.CharField(max_length=50, blank=True, null=True, editable=False)
    parent = models.ForeignKey(
        'self', null=True, blank=True, on_delete=models.SET_NULL, related_name='children',
        verbose_name=_('parent category')
    )

    i18n = TranslationField(
        fields=('name', 'lead_paragraph', 'help_text'),
        default_language_field='type__plan__primary_language'
    )

    public_fields = CategoryBase.public_fields + [
        'type', 'common', 'external_identifier', 'parent', 'children', 'category_pages', 'indicators',
    ]

    class Meta:
        unique_together = (('type', 'identifier'), ('type', 'external_identifier'))
        verbose_name = _('category')
        verbose_name_plural = _('categories')
        ordering = ('type', 'order')

    def clean(self):
        if self.parent_id is not None:
            seen_categories = {self.id}
            obj = self.parent
            while obj is not None:
                if obj.id in seen_categories:
                    raise ValidationError({'parent': _('Parent forms a loop. Leave empty if top-level category.')})
                seen_categories.add(obj.id)
                obj = obj.parent

            if self.parent.type != self.type:
                raise ValidationError({'parent': _('Parent must be of same type')})

    def get_plans(self):
        return [self.type.plan]

    @classmethod
    def filter_by_plan(cls, plan, qs):
        return qs.filter(type__plan=plan)

    def set_plan(self, plan):
        # The right plan should be set through CategoryType relation, so
        # we do nothing here.
        pass

    def generate_identifier(self):
        self.identifier = generate_identifier(self.type.categories.all(), 'c', 'identifier')

    def synchronize_pages(self, parent):
        """Create page for this category, then for all its children."""
        page = self.synchronize_page(parent)
        for child in self.children.all():
            child.synchronize_pages(page)

    def synchronize_page(self, parent):
        # If the page already exists, its existing parent page might be different from `parent` because the category may
        # have moved in the hierarchy
        from pages.models import CategoryPage
        is_root = self.parent is None
        with override(parent.locale.language_code):
            try:
                page = self.category_pages.get(locale=parent.locale)
            except CategoryPage.DoesNotExist:
                body = [('action_list', {'category_filter': self})]
                if self.children.exists():
                    # TODO: Make heading customizable
                    category_list_block = ('category_list', {'heading': _("Subcategories"), 'style': 'cards'})
                    body.insert(0, category_list_block)
                page = CategoryPage(
                    category=self, title=self.name_i18n, show_in_menus=is_root, show_in_footer=is_root, body=body,
                )
                parent.add_child(instance=page)
            else:
                update_page_parent = page.get_parent().specific != parent
                prev_cat = Category.objects.filter(type=self.type, parent=self.parent, order__lt=self.order).last()
                if prev_cat is None:
                    prev_cat_page = None
                    update_page_sibling = page.get_prev_sibling() is not None
                else:
                    prev_cat_page = prev_cat.category_pages.filter(locale=parent.locale).first()
                    update_page_sibling = page.get_prev_sibling() != prev_cat_page
                if update_page_parent or update_page_sibling:
                    if prev_cat_page:
                        page.move(prev_cat_page, 'right')
                    else:
                        page.move(parent, 'first-child')
                    # page.get_parent() (or sibling data) is now stale, but page.refresh_from_db() won't cut it with
                    # treebeard
                    page = Page.objects.get(pk=page.pk)
                page.title = self.name_i18n
                page.draft_title = self.name_i18n
                page.show_in_menus = is_root
                page.show_in_footer = is_root
                page.save()
        return page

    @transaction.atomic()
    def save(self, *args, **kwargs):
        super().save(*args, **kwargs)
        if self.type.synchronize_with_pages:
            # We need to synchronize multiple page trees if there are multiple languages
            if self.parent:
                parent_pages = self.parent.category_pages.all()
            else:
                parent_pages = self.type.category_type_pages.all()
            for parent_page in parent_pages:
                self.synchronize_page(parent_page)

    def __str__(self):
        if self.identifier and self.type and not self.type.hide_category_identifiers:
            return "%s %s" % (self.identifier, self.name)
        else:
            return self.name

    def _get_icon_without_fallback_to_common_category(self, language=None):
        if language is None:
            try:
                return self.icons.get(language__isnull=True)
            except CategoryIcon.DoesNotExist:
                return None
        # At this point, language is not None
        try:
            return self.icons.get(language=language)
        except CategoryIcon.DoesNotExist:
            return self._get_icon_without_fallback_to_common_category(language=None)

    def get_icon(self, language=None):
        """Get CategoryIcon in the given language, falling back to no language and the common category's icon.

        If self has an icon (no matter the language, if any), does not fall back to the common category's icon.
        Otherwise falls back to the common category's icon in the requested language and finally to the common
        category's icon without a language.
        """
        if self.icons.exists():
            return self._get_icon_without_fallback_to_common_category(language)
        if self.common:
            return self.common.get_icon(language)
        return None

    def get_attribute_type_by_identifier(self, identifier):
        return self.type.attribute_types.get(identifier=identifier)

    def get_editable_attribute_types(self, user):
        category_ct = ContentType.objects.get_for_model(Category)
        category_type_ct = ContentType.objects.get_for_model(self.type)
        attribute_types = AttributeTypeModel.objects.filter(
            object_content_type=category_ct,
            scope_content_type=category_type_ct,
            scope_id=self.type.id,
        )
        attribute_types = (at for at in attribute_types if at.are_instances_editable_by(user, self.type.plan))
        # Convert to wrapper objects
        return [AttributeType.from_model_instance(at) for at in attribute_types]

    def get_attribute_panels(self, user):
        # Return a triple `(main_panels, i18n_panels)`, where `main_panels` is a list of panels to be put on the main
        # tab, and `i18n_panels` is a dict mapping a non-primary language to a list of panels to be put on the tab for
        # that language.
        main_panels = []
        i18n_panels = {}
        attribute_types = self.get_editable_attribute_types(user)
        for attribute_type in attribute_types:
            fields = attribute_type.get_form_fields(self)
            for field in fields:
                if field.language:
                    i18n_panels.setdefault(field.language, []).append(field.get_panel())
                else:
                    main_panels.append(field.get_panel())
        return (main_panels, i18n_panels)

    def get_siblings(self):
        return Category.objects.filter(type=self.type, parent=self.parent)

    def get_prev_sibling(self):
        # TODO: Refactor duplicated code in Action
        previous_sibling = None
        for sibling in self.get_siblings():
            if sibling.id == self.id:
                return previous_sibling
            previous_sibling = sibling
        assert False  # should have returned above at some point


class Icon(models.Model):
    # When subclassing, remember to set Meta.constraints = Icon.Meta.constraints
    svg = models.ForeignKey(Svg, blank=True, null=True, on_delete=models.CASCADE, related_name='+')
    image = models.ForeignKey('images.AplansImage', blank=True, null=True, on_delete=models.CASCADE, related_name='+')
    language = models.CharField(max_length=20, choices=get_supported_languages(), null=True, blank=True)
    updated_at = models.DateTimeField(auto_now=True)

    def clean(self):
        if (self.svg and self.image) or (not self.svg and not self.image):
            error = _('Either SVG or image must be set')
            raise ValidationError({'svg': error, 'image': error})

    class Meta:
        abstract = True
        constraints = [
            # svg XOR image must be set
            models.CheckConstraint(
                check=(Q(svg__isnull=True) & Q(image__isnull=False)) | (Q(svg__isnull=False) & Q(image__isnull=True)),
                name='%(app_label)s_%(class)s_svg_xor_image'
            ),
        ]


class CommonCategoryIcon(Icon):
    common_category = ParentalKey(
        CommonCategory, on_delete=models.CASCADE, related_name='icons',
        verbose_name=_('common category')
    )

    class Meta:
        unique_together = (('common_category', 'language'),)
        constraints = Icon.Meta.constraints

    def __str__(self):
        return '%s [%s]' % (self.common_category, self.language)


class CategoryIcon(Icon):
    category = ParentalKey(Category, on_delete=models.CASCADE, related_name='icons', verbose_name=_('category'))

    class Meta:
        unique_together = (('category', 'language'),)
        constraints = Icon.Meta.constraints

    def __str__(self):
        return '%s [%s]' % (self.category, self.language)<|MERGE_RESOLUTION|>--- conflicted
+++ resolved
@@ -1,14 +1,8 @@
 from __future__ import annotations
 
-<<<<<<< HEAD
+import reversion
 import typing
-
-from django.core.exceptions import ValidationError
-=======
-import reversion
 import uuid
-
->>>>>>> 3acb1d4b
 from django.conf import settings
 from django.contrib.contenttypes.fields import GenericRelation
 from django.contrib.contenttypes.models import ContentType
